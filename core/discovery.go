--- conflicted
+++ resolved
@@ -48,15 +48,8 @@
 
 // SetupGroup will create a group of n local nodes that are connected to each other
 // used in tests
-<<<<<<< HEAD
-func SetupGroup(n int, nodeFactory GroupNodeFactory) ([]LibP2PPeer, error) {
-	discwg := sync.WaitGroup{}
-	discwg.Add(n)
-=======
 func SetupGroup(n int, nodeFactory NodeFactory) ([]LibP2PPeer, error) {
 	var discwg sync.WaitGroup
-	//discwg.Add(wgn)
->>>>>>> 41ccccad
 
 	nodes := []LibP2PPeer{}
 	peers := []peer.AddrInfo{}
@@ -73,9 +66,6 @@
 		go AutoClose(node.Context(), node)
 		discwg.Add(len(nodes))
 		nodes = append(nodes, node)
-<<<<<<< HEAD
-		go Connect(node, peers, true)
-=======
 		go func() {
 			defer func() {
 				// recover from calling Done on a negative wait group counter
@@ -90,7 +80,6 @@
 				discwg.Done()
 			}
 		}()
->>>>>>> 41ccccad
 		peers = append(peers, peer.AddrInfo{node.Host().ID(), node.Host().Addrs()})
 	}
 
